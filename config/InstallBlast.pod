--- conflicted
+++ resolved
@@ -11,17 +11,12 @@
 Run the L<InstallTool.pl> script specifying the downloaded file as the parameter. This unpacks the tar file into the packages directory.
 Run L<Config.pl> to update the directory pointers.
 
-=head2 Installing BLASE on Unix
+=head2 Installing BLAST on Unix
 
 Use
 
-<<<<<<< HEAD
     curl ftp://ftp.ncbi.nlm.nih.gov/blast/executables/LATEST/ncbi-blast-2.2.30+-x64-linux.tar.gz >blast.tar.gz
     InstallTools blast.tar.gz
-=======
-    curl ftp://ftp.ncbi.nlm.nih.gov/blast/executables/LATEST/ncbi-blast-2.2.30+-x64-linux.tar.gz
-    InstallTool ncbi-blast-2.2.30+-x64-linux.tar.gz
->>>>>>> 56a17f7d
     Config
     rm blast.tar.gz
 
